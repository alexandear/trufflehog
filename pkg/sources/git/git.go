package git

import (
	"bufio"
	"bytes"
	"errors"
	"fmt"
	"io"
	"net/url"
	"os"
	"os/exec"
	"path/filepath"
	"regexp"
	"runtime"
	"strings"
	"sync/atomic"
	"time"

	"github.com/go-git/go-git/v5"
	"github.com/go-git/go-git/v5/plumbing"
	"github.com/go-git/go-git/v5/plumbing/object"
	"github.com/google/go-github/v62/github"
	"golang.org/x/oauth2"
	"golang.org/x/sync/semaphore"
	"google.golang.org/protobuf/proto"
	"google.golang.org/protobuf/types/known/anypb"

	"github.com/trufflesecurity/trufflehog/v3/pkg/cleantemp"
	"github.com/trufflesecurity/trufflehog/v3/pkg/common"
	"github.com/trufflesecurity/trufflehog/v3/pkg/context"
	"github.com/trufflesecurity/trufflehog/v3/pkg/gitparse"
	"github.com/trufflesecurity/trufflehog/v3/pkg/handlers"
	"github.com/trufflesecurity/trufflehog/v3/pkg/pb/source_metadatapb"
	"github.com/trufflesecurity/trufflehog/v3/pkg/pb/sourcespb"
	"github.com/trufflesecurity/trufflehog/v3/pkg/sanitizer"
	"github.com/trufflesecurity/trufflehog/v3/pkg/sources"
)

const SourceType = sourcespb.SourceType_SOURCE_TYPE_GIT

type Source struct {
	name     string
	sourceID sources.SourceID
	jobID    sources.JobID
	verify   bool

	useCustomContentWriter bool
	git                    *Git
	scanOptions            *ScanOptions

	sources.Progress
	conn *sourcespb.Git
}

// WithCustomContentWriter sets the useCustomContentWriter flag on the source.
func (s *Source) WithCustomContentWriter() { s.useCustomContentWriter = true }

type Git struct {
	sourceType         sourcespb.SourceType
	sourceName         string
	sourceID           sources.SourceID
	jobID              sources.JobID
	sourceMetadataFunc func(file, email, commit, timestamp, repository string, line int64) *source_metadatapb.MetaData
	verify             bool
	metrics            metrics
	concurrency        *semaphore.Weighted
	skipBinaries       bool
	skipArchives       bool

	parser *gitparse.Parser
}

type metrics struct {
	commitsScanned uint64
}

// Config for a Git source.
type Config struct {
	Concurrency        int
	SourceMetadataFunc func(file, email, commit, timestamp, repository string, line int64) *source_metadatapb.MetaData

	SourceName   string
	JobID        sources.JobID
	SourceID     sources.SourceID
	SourceType   sourcespb.SourceType
	Verify       bool
	SkipBinaries bool
	SkipArchives bool

	// UseCustomContentWriter indicates whether to use a custom contentWriter.
	// When set to true, the parser will use a custom contentWriter provided through the WithContentWriter option.
	// When false, the parser will use the default buffer (in-memory) contentWriter.
	UseCustomContentWriter bool
}

// NewGit creates a new Git instance with the provided configuration. The Git instance is used to interact with
// Git repositories.
func NewGit(config *Config) *Git {
	var parser *gitparse.Parser
	if config.UseCustomContentWriter {
		parser = gitparse.NewParser(gitparse.UseCustomContentWriter())
	} else {
		parser = gitparse.NewParser()
	}

	return &Git{
		sourceType:         config.SourceType,
		sourceName:         config.SourceName,
		sourceID:           config.SourceID,
		jobID:              config.JobID,
		sourceMetadataFunc: config.SourceMetadataFunc,
		verify:             config.Verify,
		concurrency:        semaphore.NewWeighted(int64(config.Concurrency)),
		skipBinaries:       config.SkipBinaries,
		skipArchives:       config.SkipArchives,
		parser:             parser,
	}
}

// Ensure the Source satisfies the interfaces at compile time.
var _ interface {
	sources.Source
	sources.SourceUnitEnumChunker
	sources.SourceUnitUnmarshaller
} = (*Source)(nil)

// Type returns the type of source.
// It is used for matching source types in configuration and job input.
func (s *Source) Type() sourcespb.SourceType {
	return SourceType
}

func (s *Source) SourceID() sources.SourceID {
	return s.sourceID
}

func (s *Source) JobID() sources.JobID {
	return s.jobID
}

// withScanOptions sets the scan options.
func (s *Source) withScanOptions(scanOptions *ScanOptions) {
	s.scanOptions = scanOptions
}

// Init returns an initialized GitHub source.
func (s *Source) Init(aCtx context.Context, name string, jobId sources.JobID, sourceId sources.SourceID, verify bool, connection *anypb.Any, concurrency int) error {
	s.name = name
	s.sourceID = sourceId
	s.jobID = jobId
	s.verify = verify
	if s.scanOptions == nil {
		s.scanOptions = &ScanOptions{}
	}

	var conn sourcespb.Git
	if err := anypb.UnmarshalTo(connection, &conn, proto.UnmarshalOptions{}); err != nil {
		return fmt.Errorf("error unmarshalling connection: %w", err)
	}

	if uri := conn.GetUri(); uri != "" {
		repoPath, _, err := prepareRepoSinceCommit(aCtx, uri, conn.GetBase())
		if err != nil || repoPath == "" {
			return fmt.Errorf("error preparing repo: %w", err)
		}
		conn.Directories = append(conn.Directories, repoPath)
	}

	filter, err := common.FilterFromFiles(conn.IncludePathsFile, conn.ExcludePathsFile)
	if err != nil {
		return fmt.Errorf("error creating filter: %w", err)
	}
	opts := []ScanOption{ScanOptionFilter(filter), ScanOptionLogOptions(new(git.LogOptions))}

	if depth := conn.GetMaxDepth(); depth != 0 {
		opts = append(opts, ScanOptionMaxDepth(depth))
	}
	if base := conn.GetBase(); base != "" {
		opts = append(opts, ScanOptionBaseHash(base))
	}
	if head := conn.GetHead(); head != "" {
		opts = append(opts, ScanOptionHeadCommit(head))
	}
	if globs := conn.GetExcludeGlobs(); globs != "" {
		excludedGlobs := strings.Split(globs, ",")
		opts = append(opts, ScanOptionExcludeGlobs(excludedGlobs))
	}
	if isBare := conn.GetBare(); isBare {
		opts = append(opts, ScanOptionBare(isBare))
	}
	s.withScanOptions(NewScanOptions(opts...))

	s.conn = &conn

	if concurrency == 0 {
		concurrency = runtime.NumCPU()
	}

	if err = CmdCheck(); err != nil {
		return err
	}

	cfg := &Config{
		SourceName:   s.name,
		JobID:        s.jobID,
		SourceID:     s.sourceID,
		SourceType:   s.Type(),
		Verify:       s.verify,
		SkipBinaries: conn.GetSkipBinaries(),
		SkipArchives: conn.GetSkipArchives(),
		Concurrency:  concurrency,
		SourceMetadataFunc: func(file, email, commit, timestamp, repository string, line int64) *source_metadatapb.MetaData {
			return &source_metadatapb.MetaData{
				Data: &source_metadatapb.MetaData_Git{
					Git: &source_metadatapb.Git{
						Commit:     sanitizer.UTF8(commit),
						File:       sanitizer.UTF8(file),
						Email:      sanitizer.UTF8(email),
						Repository: sanitizer.UTF8(repository),
						Timestamp:  sanitizer.UTF8(timestamp),
						Line:       line,
					},
				},
			}
		},
		UseCustomContentWriter: s.useCustomContentWriter,
	}
	s.git = NewGit(cfg)
	return nil
}

// Chunks emits chunks of bytes over a channel.
func (s *Source) Chunks(ctx context.Context, chunksChan chan *sources.Chunk, _ ...sources.ChunkingTarget) error {
	reporter := sources.ChanReporter{Ch: chunksChan}
	if err := s.scanRepos(ctx, reporter); err != nil {
		return err
	}
	if err := s.scanDirs(ctx, reporter); err != nil {
		return err
	}

	totalRepos := len(s.conn.Repositories) + len(s.conn.Directories)
	ctx.Logger().V(1).Info("Git source finished scanning", "repo_count", totalRepos)
	s.SetProgressComplete(
		totalRepos, totalRepos,
		fmt.Sprintf("Completed scanning source %s", s.name), "",
	)
	return nil
}

// scanRepos scans the configured repositories in s.conn.Repositories.
func (s *Source) scanRepos(ctx context.Context, reporter sources.ChunkReporter) error {
	if len(s.conn.Repositories) == 0 {
		return nil
	}
	totalRepos := len(s.conn.Repositories) + len(s.conn.Directories)
	for i, repoURI := range s.conn.Repositories {
		s.SetProgressComplete(i, totalRepos, fmt.Sprintf("Repo: %s", repoURI), "")
		if len(repoURI) == 0 {
			continue
		}
		if err := s.scanRepo(ctx, repoURI, reporter); err != nil {
			ctx.Logger().Info("error scanning repository", "repo", repoURI, "error", err)
			continue
		}
	}
	return nil
}

// scanRepo scans a single provided repository.
func (s *Source) scanRepo(ctx context.Context, repoURI string, reporter sources.ChunkReporter) error {
	var cloneFunc func() (string, *git.Repository, error)
	switch cred := s.conn.GetCredential().(type) {
	case *sourcespb.Git_BasicAuth:
		cloneFunc = func() (string, *git.Repository, error) {
			user := cred.BasicAuth.Username
			token := cred.BasicAuth.Password
			return CloneRepoUsingToken(ctx, token, repoURI, user)
		}
	case *sourcespb.Git_Unauthenticated:
		cloneFunc = func() (string, *git.Repository, error) {
			return CloneRepoUsingUnauthenticated(ctx, repoURI)
		}
	case *sourcespb.Git_SshAuth:
		cloneFunc = func() (string, *git.Repository, error) {
			return CloneRepoUsingSSH(ctx, repoURI)
		}
	default:
		return errors.New("invalid connection type for git source")
	}

	err := func() error {
		path, repo, err := cloneFunc()
		defer os.RemoveAll(path)
		if err != nil {
			return err
		}
		return s.git.ScanRepo(ctx, repo, path, s.scanOptions, reporter)
	}()
	if err != nil {
		return reporter.ChunkErr(ctx, err)
	}
	return nil
}

// scanDirs scans the configured directories in s.conn.Directories.
func (s *Source) scanDirs(ctx context.Context, reporter sources.ChunkReporter) error {
	totalRepos := len(s.conn.Repositories) + len(s.conn.Directories)
	for i, gitDir := range s.conn.Directories {
		s.SetProgressComplete(len(s.conn.Repositories)+i, totalRepos, fmt.Sprintf("Repo: %s", gitDir), "")

		if len(gitDir) == 0 {
			continue
		}
		if err := s.scanDir(ctx, gitDir, reporter); err != nil {
			ctx.Logger().Info("error scanning repository", "repo", gitDir, "error", err)
			continue
		}
	}
	return nil
}

// scanDir scans a single provided directory.
func (s *Source) scanDir(ctx context.Context, gitDir string, reporter sources.ChunkReporter) error {
	if !s.scanOptions.Bare && strings.HasSuffix(gitDir, "git") {
		// TODO: Figure out why we skip directories ending in "git".
		return nil
	}
	// try paths instead of url
	repo, err := RepoFromPath(gitDir, s.scanOptions.Bare)
	if err != nil {
		return reporter.ChunkErr(ctx, err)
	}

	err = func() error {
		if strings.HasPrefix(gitDir, filepath.Join(os.TempDir(), "trufflehog")) {
			defer os.RemoveAll(gitDir)
		}

		return s.git.ScanRepo(ctx, repo, gitDir, s.scanOptions, reporter)
	}()
	if err != nil {
		return reporter.ChunkErr(ctx, err)
	}
	return nil
}

func RepoFromPath(path string, isBare bool) (*git.Repository, error) {
	options := &git.PlainOpenOptions{}
	if !isBare {
		options.DetectDotGit = true
		options.EnableDotGitCommonDir = true
	}
	return git.PlainOpenWithOptions(path, options)
}

func CleanOnError(err *error, path string) {
	if *err != nil {
		os.RemoveAll(path)
	}
}

func GitURLParse(gitURL string) (*url.URL, error) {
	parsedURL, originalError := url.Parse(gitURL)
	if originalError != nil {
		var err error
		gitURLBytes := []byte("ssh://" + gitURL)
		colonIndex := bytes.LastIndex(gitURLBytes, []byte(":"))
		gitURLBytes[colonIndex] = byte('/')
		parsedURL, err = url.Parse(string(gitURLBytes))
		if err != nil {
			return nil, originalError
		}
	}
	return parsedURL, nil
}

type cloneParams struct {
	userInfo  *url.Userinfo
	gitURL    string
	args      []string
	clonePath string
}

// CloneRepo orchestrates the cloning of a given Git repository, returning its local path
// and a git.Repository object for further operations. The function sets up error handling
// infrastructure, ensuring that any encountered errors trigger a cleanup of resources.
// The core cloning logic is delegated to a nested function, which returns errors to the
// outer function for centralized error handling and cleanup.
func CloneRepo(ctx context.Context, userInfo *url.Userinfo, gitURL string, args ...string) (string, *git.Repository, error) {
	clonePath, err := cleantemp.MkdirTemp()
	if err != nil {
		return "", nil, err
	}

	repo, err := executeClone(ctx, cloneParams{userInfo, gitURL, args, clonePath})
	if err != nil {
		// DO NOT FORGET TO CLEAN UP THE CLONE PATH HERE!!
		// If we don't, we'll end up with a bunch of orphaned directories in the temp dir.
		CleanOnError(&err, clonePath)
		return "", nil, err
	}

	return clonePath, repo, nil
}

// executeClone prepares the Git URL, constructs, and executes the git clone command using the provided
// clonePath. It then opens the cloned repository, returning a git.Repository object.
func executeClone(ctx context.Context, params cloneParams) (*git.Repository, error) {
	cloneURL, err := GitURLParse(params.gitURL)
	if err != nil {
		return nil, err
	}
	if cloneURL.User == nil {
		cloneURL.User = params.userInfo
	}

	gitArgs := []string{
		"clone",
		cloneURL.String(),
		params.clonePath,
		"-c",
		"remote.origin.fetch=+refs/*:refs/remotes/origin/*",
		"--quiet", // https://git-scm.com/docs/git-clone#Documentation/git-clone.txt-code--quietcode
	}
	gitArgs = append(gitArgs, params.args...)
	cloneCmd := exec.Command("git", gitArgs...)

	safeURL, secretForRedaction, err := stripPassword(params.gitURL)
	if err != nil {
		ctx.Logger().V(1).Info("error stripping password from git url", "error", err)
	}
	logger := ctx.Logger().WithValues(
		"subcommand", "git clone",
		"repo", safeURL,
		"path", params.clonePath,
		"args", params.args,
	)

	// Execute command and wait for the stdout / stderr.
	outputBytes, err := cloneCmd.CombinedOutput()
	var output string
	if secretForRedaction != "" {
		output = strings.ReplaceAll(string(outputBytes), secretForRedaction, "<secret>")
	} else {
		output = string(outputBytes)
	}

	if err != nil {
		err = fmt.Errorf("error executing git clone: %w, %s", err, output)
	}
	logger.V(3).Info("git subcommand finished", "output", output)

	if cloneCmd.ProcessState == nil {
		return nil, fmt.Errorf("clone command exited with no output")
	} else if cloneCmd.ProcessState.ExitCode() != 0 {
		logger.V(1).Info("git clone failed", "error", err)
		return nil, fmt.Errorf("could not clone repo: %s, %w", safeURL, err)
	}

	options := &git.PlainOpenOptions{DetectDotGit: true, EnableDotGitCommonDir: true}
	repo, err := git.PlainOpenWithOptions(params.clonePath, options)
	if err != nil {
		return nil, fmt.Errorf("could not open cloned repo: %w", err)
	}
	logger.V(1).Info("successfully cloned repo")

	return repo, nil
}

// PingRepoUsingToken executes git ls-remote on a repo and returns any error that occurs. It can be used to validate
// that a repo actually exists and is reachable.
//
// Pinging using other authentication methods is only unimplemented because there's been no pressing need for it yet.
func PingRepoUsingToken(ctx context.Context, token, gitUrl, user string) error {
	if err := CmdCheck(); err != nil {
		return err
	}
	lsUrl, err := GitURLParse(gitUrl)
	if err != nil {
		return err
	}
	if lsUrl.User == nil {
		lsUrl.User = url.UserPassword(user, token)
	}

	// We don't actually care about any refs on the remote, we just care whether can can list them at all. So we query
	// only for a ref that we know won't exist to minimize the search time on the remote. (By default, ls-remote exits
	// with 0 even if it doesn't find any matching refs.)
	fakeRef := "TRUFFLEHOG_CHECK_GIT_REMOTE_URL_REACHABILITY"
	gitArgs := []string{"ls-remote", lsUrl.String(), "--quiet", fakeRef}
	cmd := exec.Command("git", gitArgs...)
	_, err = cmd.CombinedOutput()
	return err
}

// CloneRepoUsingToken clones a repo using a provided token.
func CloneRepoUsingToken(ctx context.Context, token, gitUrl, user string, args ...string) (string, *git.Repository, error) {
	userInfo := url.UserPassword(user, token)
	return CloneRepo(ctx, userInfo, gitUrl, args...)
}

// CloneRepoUsingUnauthenticated clones a repo with no authentication required.
func CloneRepoUsingUnauthenticated(ctx context.Context, url string, args ...string) (string, *git.Repository, error) {
	return CloneRepo(ctx, nil, url, args...)
}

// CloneRepoUsingSSH clones a repo using SSH.
func CloneRepoUsingSSH(ctx context.Context, gitURL string, args ...string) (string, *git.Repository, error) {
	if isCodeCommitURL(gitURL) {
		return CloneRepo(ctx, nil, gitURL, args...)
	}
	userInfo := url.User("git")
	return CloneRepo(ctx, userInfo, gitURL, args...)
}

var codeCommitRE = regexp.MustCompile(`ssh://git-codecommit\.[\w-]+\.amazonaws\.com`)

func isCodeCommitURL(gitURL string) bool { return codeCommitRE.MatchString(gitURL) }

func (s *Git) CommitsScanned() uint64 {
	return atomic.LoadUint64(&s.metrics.commitsScanned)
}

const gitDirName = ".git"

// getGitDir returns the likely path of the ".git" directory.
// If the repository is bare, it will be at the top-level; otherwise, it
// exists in the ".git" directory at the root of the working tree.
//
// See: https://git-scm.com/docs/gitrepository-layout#_description
func getGitDir(path string, options *ScanOptions) string {
	if options.Bare {
		return path
	} else {
		return filepath.Join(path, gitDirName)
	}
}

func (s *Git) ScanCommits(ctx context.Context, repo *git.Repository, path string, scanOptions *ScanOptions, reporter sources.ChunkReporter) error {
	// Get the remote URL for reporting (may be empty)
	remoteURL := getSafeRemoteURL(repo, "origin")
	var repoCtx context.Context

	if ctx.Value("repo") == nil {
		if remoteURL != "" {
			repoCtx = context.WithValue(ctx, "repo", remoteURL)
		} else {
			repoCtx = context.WithValue(ctx, "repo", path)
		}
	} else {
		repoCtx = ctx
	}

	logger := repoCtx.Logger()
	var logValues []any
	if scanOptions.BaseHash != "" {
		logValues = append(logValues, "base", scanOptions.BaseHash)
	}
	if scanOptions.HeadHash != "" {
		logValues = append(logValues, "head", scanOptions.HeadHash)
	}
	if scanOptions.MaxDepth > 0 {
		logValues = append(logValues, "max_depth", scanOptions.MaxDepth)
	}

	diffChan, err := s.parser.RepoPath(repoCtx, path, scanOptions.HeadHash, scanOptions.BaseHash == "", scanOptions.ExcludeGlobs, scanOptions.Bare)
	if err != nil {
		return err
	}
	if diffChan == nil {
		return nil
	}

	logger.Info("scanning repo", logValues...)

	var (
		gitDir         = getGitDir(path, scanOptions)
		depth          int64
		lastCommitHash string
	)

	for diff := range diffChan {
		if scanOptions.MaxDepth > 0 && depth >= scanOptions.MaxDepth {
			logger.V(1).Info("reached max depth", "depth", depth)
			break
		}

		commit := diff.Commit
		fullHash := commit.Hash
		if scanOptions.BaseHash != "" && scanOptions.BaseHash == fullHash {
			logger.V(1).Info("reached base commit", "commit", fullHash)
			break
		}

		email := commit.Author
		when := commit.Date.UTC().Format("2006-01-02 15:04:05 -0700")

		if fullHash != lastCommitHash {
			depth++
			lastCommitHash = fullHash
			atomic.AddUint64(&s.metrics.commitsScanned, 1)
			logger.V(5).Info("scanning commit", "commit", fullHash)

			// Scan the commit metadata.
			// See https://github.com/trufflesecurity/trufflehog/issues/2683
			var (
				metadata = s.sourceMetadataFunc("", email, fullHash, when, remoteURL, 0)
				sb       strings.Builder
			)
			sb.WriteString(email)
			sb.WriteString("\n")
			sb.WriteString(commit.Committer)
			sb.WriteString("\n")
			sb.WriteString(commit.Message.String())
			chunk := sources.Chunk{
				SourceName:     s.sourceName,
				SourceID:       s.sourceID,
				JobID:          s.jobID,
				SourceType:     s.sourceType,
				SourceMetadata: metadata,
				Data:           []byte(sb.String()),
				Verify:         s.verify,
			}
			if err := reporter.ChunkOk(ctx, chunk); err != nil {
				return err
			}
		}

		fileName := diff.PathB
		if fileName == "" {
			continue
		}

		if !scanOptions.Filter.Pass(fileName) {
			continue
		}

		// Handle binary files by reading the entire file rather than using the diff.
		if diff.IsBinary {
			metadata := s.sourceMetadataFunc(fileName, email, fullHash, when, remoteURL, 0)
			chunkSkel := &sources.Chunk{
				SourceName:     s.sourceName,
				SourceID:       s.sourceID,
				JobID:          s.jobID,
				SourceType:     s.sourceType,
				SourceMetadata: metadata,
				Verify:         s.verify,
			}

			commitHash := plumbing.NewHash(fullHash)
			if err := s.handleBinary(ctx, gitDir, reporter, chunkSkel, commitHash, fileName); err != nil {
				logger.V(1).Info(
					"error handling binary file",
					"error", err,
					"filename", fileName,
					"commit", commitHash,
					"file", diff.PathB,
				)
			}
			continue
		}

		if diff.Len() > sources.DefaultChunkSize+sources.DefaultPeekSize {
			s.gitChunk(ctx, diff, fileName, email, fullHash, when, remoteURL, reporter)
			continue
		}

		chunkData := func(d *gitparse.Diff) error {
			metadata := s.sourceMetadataFunc(fileName, email, fullHash, when, remoteURL, int64(diff.LineStart))

			reader, err := d.ReadCloser()
			if err != nil {
				ctx.Logger().Error(
					err, "error creating reader for commits",
					"filename", fileName,
					"commit", fullHash,
					"file", diff.PathB,
				)
				return nil
			}
			defer reader.Close()

			data := make([]byte, d.Len())
			if _, err := io.ReadFull(reader, data); err != nil {
				ctx.Logger().Error(
					err, "error reading diff content for commit",
					"filename", fileName,
					"commit", fullHash,
					"file", diff.PathB,
				)
				return nil
			}
			chunk := sources.Chunk{
				SourceName:     s.sourceName,
				SourceID:       s.sourceID,
				JobID:          s.jobID,
				SourceType:     s.sourceType,
				SourceMetadata: metadata,
				Data:           data,
				Verify:         s.verify,
			}
			return reporter.ChunkOk(ctx, chunk)
		}
		if err := chunkData(diff); err != nil {
			return err
		}
	}
	return nil
}

func (s *Git) gitChunk(ctx context.Context, diff *gitparse.Diff, fileName, email, hash, when, urlMetadata string, reporter sources.ChunkReporter) {
	reader, err := diff.ReadCloser()
	if err != nil {
		ctx.Logger().Error(err, "error creating reader for chunk", "filename", fileName, "commit", hash, "file", diff.PathB)
		return
	}
	defer reader.Close()

	originalChunk := bufio.NewScanner(reader)
	newChunkBuffer := bytes.Buffer{}
	lastOffset := 0
	for offset := 0; originalChunk.Scan(); offset++ {
		line := make([]byte, len(originalChunk.Bytes())+1)
		copy(line, originalChunk.Bytes())
		line[len(line)-1] = byte('\n')
		if len(line) > sources.DefaultChunkSize || len(line)+newChunkBuffer.Len() > sources.DefaultChunkSize {
			// Add oversize chunk info
			if newChunkBuffer.Len() > 0 {
				// Send the existing fragment.
				metadata := s.sourceMetadataFunc(fileName, email, hash, when, urlMetadata, int64(diff.LineStart+lastOffset))
				chunk := sources.Chunk{
					SourceName:     s.sourceName,
					SourceID:       s.sourceID,
					JobID:          s.jobID,
					SourceType:     s.sourceType,
					SourceMetadata: metadata,
					Data:           append([]byte{}, newChunkBuffer.Bytes()...),
					Verify:         s.verify,
				}
				if err := reporter.ChunkOk(ctx, chunk); err != nil {
					// TODO: Return error.
					return
				}

				newChunkBuffer.Reset()
				lastOffset = offset
			}
			if len(line) > sources.DefaultChunkSize {
				// Send the oversize line.
				metadata := s.sourceMetadataFunc(fileName, email, hash, when, urlMetadata, int64(diff.LineStart+offset))
				chunk := sources.Chunk{
					SourceName:     s.sourceName,
					SourceID:       s.sourceID,
					JobID:          s.jobID,
					SourceType:     s.sourceType,
					SourceMetadata: metadata,
					Data:           line,
					Verify:         s.verify,
				}
				if err := reporter.ChunkOk(ctx, chunk); err != nil {
					// TODO: Return error.
					return
				}
				continue
			}
		}

		if _, err := newChunkBuffer.Write(line); err != nil {
			ctx.Logger().Error(err, "error writing to chunk buffer", "filename", fileName, "commit", hash, "file", diff.PathB)
		}
	}
	// Send anything still in the new chunk buffer
	if newChunkBuffer.Len() > 0 {
		metadata := s.sourceMetadataFunc(fileName, email, hash, when, urlMetadata, int64(diff.LineStart+lastOffset))
		chunk := sources.Chunk{
			SourceName:     s.sourceName,
			SourceID:       s.sourceID,
			JobID:          s.jobID,
			SourceType:     s.sourceType,
			SourceMetadata: metadata,
			Data:           append([]byte{}, newChunkBuffer.Bytes()...),
			Verify:         s.verify,
		}
		if err := reporter.ChunkOk(ctx, chunk); err != nil {
			// TODO: Return error.
			return
		}
	}
}

// ScanStaged chunks staged changes.
func (s *Git) ScanStaged(ctx context.Context, repo *git.Repository, path string, scanOptions *ScanOptions, reporter sources.ChunkReporter) error {
	// Get the URL metadata for reporting (may be empty).
	urlMetadata := getSafeRemoteURL(repo, "origin")

	diffChan, err := s.parser.Staged(ctx, path)
	if err != nil {
		return err
	}
	if diffChan == nil {
		return nil
	}

	logger := ctx.Logger()
	var logValues []any
	logValues = append(logValues, "path", path)
	if scanOptions.BaseHash != "" {
		logValues = append(logValues, "base", scanOptions.BaseHash)
	}
	if scanOptions.HeadHash != "" {
		logValues = append(logValues, "head", scanOptions.HeadHash)
	}
	if scanOptions.MaxDepth > 0 {
		logValues = append(logValues, "max_depth", scanOptions.MaxDepth)
	}

	logger.V(1).Info("scanning staged changes", logValues...)

	var (
		reachedBase    = false
		gitDir         = getGitDir(path, scanOptions)
		depth          int64
		lastCommitHash string
	)
	for diff := range diffChan {
		fullHash := diff.Commit.Hash
		logger := ctx.Logger().WithValues("filename", diff.PathB, "commit", fullHash, "file", diff.PathB)
		logger.V(2).Info("scanning staged changes from git")

		if scanOptions.MaxDepth > 0 && depth >= scanOptions.MaxDepth {
			logger.V(1).Info("reached max depth")
			break
		}

		if fullHash != lastCommitHash {
			depth++
			lastCommitHash = fullHash
			atomic.AddUint64(&s.metrics.commitsScanned, 1)
		}

		if reachedBase && fullHash != scanOptions.BaseHash {
			break
		}

		if scanOptions.BaseHash != "" && fullHash == scanOptions.BaseHash {
			logger.V(1).Info("reached base hash, finishing scanning files")
			reachedBase = true
		}

		if !scanOptions.Filter.Pass(diff.PathB) {
			continue
		}

		fileName := diff.PathB
		if fileName == "" {
			continue
		}

		email := diff.Commit.Author
		when := diff.Commit.Date.UTC().Format("2006-01-02 15:04:05 -0700")

		// Handle binary files by reading the entire file rather than using the diff.
		if diff.IsBinary {
			commitHash := plumbing.NewHash(fullHash)
			metadata := s.sourceMetadataFunc(fileName, email, "Staged", when, urlMetadata, 0)
			chunkSkel := &sources.Chunk{
				SourceName:     s.sourceName,
				SourceID:       s.sourceID,
				JobID:          s.jobID,
				SourceType:     s.sourceType,
				SourceMetadata: metadata,
				Verify:         s.verify,
			}
			if err := s.handleBinary(ctx, gitDir, reporter, chunkSkel, commitHash, fileName); err != nil {
				logger.V(1).Info("error handling binary file", "error", err, "filename", fileName)
			}
			continue
		}

		chunkData := func(d *gitparse.Diff) error {
			metadata := s.sourceMetadataFunc(fileName, email, "Staged", when, urlMetadata, int64(diff.LineStart))

			reader, err := d.ReadCloser()
			if err != nil {
				ctx.Logger().Error(
					err, "error creating reader for staged",
					"filename", fileName,
					"commit", fullHash,
					"file", diff.PathB,
				)
				return nil
			}
			defer reader.Close()

			data := make([]byte, d.Len())
			if _, err := reader.Read(data); err != nil {
				ctx.Logger().Error(
					err, "error reading diff content for staged",
					"filename", fileName,
					"commit", fullHash,
					"file", diff.PathB,
				)
				return nil
			}
			chunk := sources.Chunk{
				SourceName:     s.sourceName,
				SourceID:       s.sourceID,
				JobID:          s.jobID,
				SourceType:     s.sourceType,
				SourceMetadata: metadata,
				Data:           data,
				Verify:         s.verify,
			}
			return reporter.ChunkOk(ctx, chunk)
		}
		if err := chunkData(diff); err != nil {
			return err
		}
	}
	return nil
}

func (s *Git) ScanRepo(ctx context.Context, repo *git.Repository, repoPath string, scanOptions *ScanOptions, reporter sources.ChunkReporter) error {
	if scanOptions == nil {
		scanOptions = NewScanOptions()
	}
	if err := normalizeConfig(scanOptions, repo); err != nil {
		return err
	}
	start := time.Now().Unix()

	if err := s.ScanCommits(ctx, repo, repoPath, scanOptions, reporter); err != nil {
		return err
	}
	if !scanOptions.Bare {
		if err := s.ScanStaged(ctx, repo, repoPath, scanOptions, reporter); err != nil {
			ctx.Logger().V(1).Info("error scanning unstaged changes", "error", err)
		}
	}

	logger := ctx.Logger()
	// We're logging time, but the repoPath is usually a dynamically generated folder in /tmp.
	// To make this duration logging useful, we need to log the remote as well.
	// Other sources may have included this info to the context, in which case we don't need to add it again.
	if ctx.Value("repo") == nil {
		remotes, _ := repo.Remotes()
		repoURL := "Could not get remote for repo"
		if len(remotes) != 0 {
			repoURL = getSafeRemoteURL(repo, remotes[0].Config().Name)
		}
		logger = logger.WithValues("repo", repoURL)
	}

	scanTime := time.Now().Unix() - start
	logger.V(1).Info(
		"scanning git repo complete",
		"path", repoPath,
		"time_seconds", scanTime,
		"commits_scanned", atomic.LoadUint64(&s.metrics.commitsScanned),
	)
	return nil
}

// normalizeConfig updates scanOptions with the resolved base and head commit hashes.
// It's designed to handle scenarios where BaseHash and HeadHash in scanOptions might be branch names or
// other non-hash references. This ensures that both the base and head commits are resolved to actual commit hashes.
// If either commit cannot be resolved, it returns early.
// If both are resolved, it finds and sets the merge base in scanOptions.
func normalizeConfig(scanOptions *ScanOptions, repo *git.Repository) error {
	baseCommit, baseSet, err := resolveAndSetCommit(repo, &scanOptions.BaseHash)
	if err != nil {
		return err
	}

	headCommit, headSet, err := resolveAndSetCommit(repo, &scanOptions.HeadHash)
	if err != nil {
		return err
	}

	if !(baseSet && headSet) {
		return nil
	}

	// If baseCommit is an ancestor of headCommit, update c.BaseRef to be the common ancestor.
	mergeBase, err := headCommit.MergeBase(baseCommit)
	if err != nil {
		return fmt.Errorf("unable to resolve merge base: %w", err)
	}
	if len(mergeBase) == 0 {
		return fmt.Errorf("unable to resolve merge base: no merge base found")
	}

	scanOptions.BaseHash = mergeBase[0].Hash.String()

	return nil
}

// resolveAndSetCommit resolves a Git reference to a commit object and updates the reference if it was not a direct hash.
// Returns the commit object, a boolean indicating if the commit was successfully set, and any error encountered.
func resolveAndSetCommit(repo *git.Repository, ref *string) (*object.Commit, bool, error) {
	if repo == nil || ref == nil {
		return nil, false, fmt.Errorf("repo and ref must be non-nil")
	}
	if len(*ref) == 0 {
		return nil, false, nil
	}

	originalRef := *ref
	resolvedRef, err := resolveHash(repo, originalRef)
	if err != nil {
		return nil, false, fmt.Errorf("unable to resolve ref: %w", err)
	}

	commit, err := repo.CommitObject(plumbing.NewHash(resolvedRef))
	if err != nil {
		return nil, false, fmt.Errorf("unable to resolve commit: %w", err)
	}

	wasSet := originalRef != resolvedRef
	if wasSet {
		*ref = resolvedRef
	}

	return commit, wasSet, nil
}

func resolveHash(repo *git.Repository, ref string) (string, error) {
	if plumbing.IsHash(ref) {
		return ref, nil
	}

	resolved, err := TryAdditionalBaseRefs(repo, ref)
	if err != nil {
		return "", err
	}
	return resolved.String(), nil
}

// stripPassword removes username:password contents from URLs. The first return value is the cleaned URL and the second
// is the password that was returned, if any. Callers can therefore use this function to identify secret material to
// redact elsewhere. If the argument begins with git@, it is returned unchanged, and the returned password is the empty
// string. If the argument is otherwise not parseable by url.Parse, an error is returned.
func stripPassword(u string) (string, string, error) {
	if strings.HasPrefix(u, "git@") {
		return u, "", nil
	}

	repoURL, err := url.Parse(u)
	if err != nil {
		return "", "", fmt.Errorf("repo remote is not a URI: %w", err)
	}

	password, _ := repoURL.User.Password()
	repoURL.User = nil

	return repoURL.String(), password, nil
}

// TryAdditionalBaseRefs looks for additional possible base refs for a repo and returns a hash if found.
func TryAdditionalBaseRefs(repo *git.Repository, base string) (*plumbing.Hash, error) {
	revisionPrefixes := []string{
		"",
		"refs/heads/",
		"refs/remotes/origin/",
	}
	for _, prefix := range revisionPrefixes {
		outHash, err := repo.ResolveRevision(plumbing.Revision(prefix + base))
		if errors.Is(err, plumbing.ErrReferenceNotFound) {
			continue
		}
		if err != nil {
			return nil, err
		}
		return outHash, nil
	}

	return nil, fmt.Errorf("no base refs succeeded for base: %q", base)
}

// prepareRepoSinceCommit clones a repo starting at the given commitHash and returns the cloned repo path.
func prepareRepoSinceCommit(ctx context.Context, uriString, commitHash string) (string, bool, error) {
	if commitHash == "" {
		return PrepareRepo(ctx, uriString)
	}
	// TODO: refactor with PrepareRepo to remove duplicated logic

	// The git CLI doesn't have an option to shallow clone starting at a commit
	// hash, but it does have an option to shallow clone since a timestamp. If
	// the uriString is github.com, then we query the API for the timestamp of the
	// hash and use that to clone.

	uri, err := GitURLParse(uriString)
	if err != nil {
		return "", false, fmt.Errorf("unable to parse Git URI: %s", err)
	}

	if uri.Scheme == "file" || uri.Host != "github.com" {
		return PrepareRepo(ctx, uriString)
	}

	uriPath := strings.TrimPrefix(uri.Path, "/")
	owner, repoName, found := strings.Cut(uriPath, "/")
	if !found {
		return PrepareRepo(ctx, uriString)
	}

	client := github.NewClient(nil)
	if token := os.Getenv("GITHUB_TOKEN"); token != "" {
		ts := oauth2.StaticTokenSource(
			&oauth2.Token{AccessToken: token},
		)
		tc := oauth2.NewClient(ctx, ts)
		client = github.NewClient(tc)
	}

	commit, _, err := client.Git.GetCommit(context.Background(), owner, repoName, commitHash)
	if err != nil {
		return PrepareRepo(ctx, uriString)
	}
	var timestamp string
	{
		author := commit.GetAuthor()
		if author == nil {
			return PrepareRepo(ctx, uriString)
		}
		timestamp = author.GetDate().Format(time.RFC3339)
	}

	remotePath := uri.String()
	var path string
	switch {
	case uri.User != nil:
		ctx.Logger().V(1).Info("cloning repo with authentication", "uri", uri.Redacted())
		password, ok := uri.User.Password()
		if !ok {
			return "", true, fmt.Errorf("password must be included in Git repo URL when username is provided")
		}
		path, _, err = CloneRepoUsingToken(ctx, password, remotePath, uri.User.Username(), "--shallow-since", timestamp)
		if err != nil {
			return path, true, fmt.Errorf("failed to clone authenticated Git repo (%s): %s", uri.Redacted(), err)
		}
	default:
		ctx.Logger().V(1).Info("cloning repo without authentication", "uri", uri)
		path, _, err = CloneRepoUsingUnauthenticated(ctx, remotePath, "--shallow-since", timestamp)
		if err != nil {
			return path, true, fmt.Errorf("failed to clone unauthenticated Git repo (%s): %s", remotePath, err)
		}
	}

	ctx.Logger().V(1).Info("cloned repo", "path", path)
	return path, true, nil
}

// PrepareRepo clones a repo if possible and returns the cloned repo path.
func PrepareRepo(ctx context.Context, uriString string) (string, bool, error) {
	var path string
	uri, err := GitURLParse(uriString)
	if err != nil {
		return "", false, fmt.Errorf("unable to parse Git URI: %s", err)
	}

	remote := false
	switch uri.Scheme {
	case "file":
		path = fmt.Sprintf("%s%s", uri.Host, uri.Path)
	case "http", "https":
		remotePath := uri.String()
		remote = true
		switch {
		case uri.User != nil:
			ctx.Logger().V(1).Info("cloning repo with authentication", "uri", uri.Redacted())
			password, ok := uri.User.Password()
			if !ok {
				return "", remote, fmt.Errorf("password must be included in Git repo URL when username is provided")
			}
			path, _, err = CloneRepoUsingToken(ctx, password, remotePath, uri.User.Username())
			if err != nil {
				return path, remote, fmt.Errorf("failed to clone authenticated Git repo (%s): %s", uri.Redacted(), err)
			}
		default:
			ctx.Logger().V(1).Info("cloning repo without authentication", "uri", uri)
			path, _, err = CloneRepoUsingUnauthenticated(ctx, remotePath)
			if err != nil {
				return path, remote, fmt.Errorf("failed to clone unauthenticated Git repo (%s): %s", remotePath, err)
			}
		}
	case "ssh":
		remotePath := uri.String()
		remote = true
		path, _, err = CloneRepoUsingSSH(ctx, remotePath)
		if err != nil {
			return path, remote, fmt.Errorf("failed to clone unauthenticated Git repo (%s): %s", remotePath, err)
		}
	default:
		return "", remote, fmt.Errorf("unsupported Git URI: %s", uriString)
	}

	ctx.Logger().V(1).Info("cloned repo", "path", path)
	return path, remote, nil
}

// getSafeRemoteURL is a helper function that will attempt to get a safe URL first
// from the preferred remote name, falling back to the first remote name
// available, or an empty string if there are no remotes.
func getSafeRemoteURL(repo *git.Repository, preferred string) string {
	remote, err := repo.Remote(preferred)
	if err != nil {
		var remotes []*git.Remote
		if remotes, err = repo.Remotes(); err != nil {
			return ""
		}
		if len(remotes) == 0 {
			return ""
		}
		remote = remotes[0]
	}
	// URLs is guaranteed to be non-empty
	safeURL, _, err := stripPassword(remote.Config().URLs[0])
	if err != nil {
		return ""
	}
	return safeURL
}

func (s *Git) handleBinary(ctx context.Context, gitDir string, reporter sources.ChunkReporter, chunkSkel *sources.Chunk, commitHash plumbing.Hash, path string) error {
	fileCtx := context.WithValues(ctx, "commit", commitHash.String()[:7], "path", path)
	fileCtx.Logger().V(5).Info("handling binary file")

	if common.SkipFile(path) {
		fileCtx.Logger().V(5).Info("file contains ignored extension")
		return nil
	}

	if s.skipBinaries {
		fileCtx.Logger().V(5).Info("skipping binary file", "path", path)
		return nil
	}

	cmd := exec.Command("git", "-C", gitDir, "cat-file", "blob", commitHash.String()+":"+path)
	stdout, err := s.executeCatFileCmd(cmd)
	if err != nil {
		return err
	}

	done := make(chan error, 1)
	// Read from stdout to prevent the pipe buffer from filling up and causing the command to hang.
	// This allows us to stream the file contents to the handler.
	go func() {
		defer close(done)
		done <- handlers.HandleFile(ctx, stdout, chunkSkel, reporter, handlers.WithSkipArchives(s.skipArchives))
	}()

	// Close to signal that we are done writing to the pipe, which allows the reading goroutine to finish.
	if closeErr := stdout.Close(); closeErr != nil && !errors.Is(closeErr, os.ErrClosed) {
		ctx.Logger().Error(fmt.Errorf("error closing stdout: %w", closeErr), "closing stdout failed")
	}

	if waitErr := cmd.Wait(); waitErr != nil {
		return fmt.Errorf("error waiting for git cat-file: %w", waitErr)
	}

	// Wait for the command to finish and the handler to complete.
	// Capture any error from the file handling process.
	return <-done
}

func (s *Git) executeCatFileCmd(cmd *exec.Cmd) (io.ReadCloser, error) {
	var stderr bytes.Buffer
	cmd.Stderr = &stderr

	stdout, err := cmd.StdoutPipe()
	if err != nil {
		return nil, fmt.Errorf("error running git cat-file: %w\n%s", err, stderr.Bytes())
	}

<<<<<<< HEAD
	defer func() {
		if err = cmd.Wait(); err != nil {
			ctx.Logger().Error(fmt.Errorf(
				"error waiting for command: command=%s, stderr=%s, commit=%s: %w",
				cmd.String(), stderr.String(), commitHash.String(), err,
			), "waiting for command failed")
		}
		stdout.Close()
	}()

=======
>>>>>>> 8f172b23
	if err := cmd.Start(); err != nil {
		return nil, fmt.Errorf("error starting git cat-file: %w\n%s", err, stderr.Bytes())
	}

	return stdout, nil
}

func (s *Source) Enumerate(ctx context.Context, reporter sources.UnitReporter) error {
	for _, repo := range s.conn.GetDirectories() {
		if repo == "" {
			continue
		}
		unit := SourceUnit{ID: repo, Kind: UnitDir}
		if err := reporter.UnitOk(ctx, unit); err != nil {
			return err
		}
	}
	for _, repo := range s.conn.GetRepositories() {
		if repo == "" {
			continue
		}
		unit := SourceUnit{ID: repo, Kind: UnitRepo}
		if err := reporter.UnitOk(ctx, unit); err != nil {
			return err
		}
	}
	return nil
}

func (s *Source) ChunkUnit(ctx context.Context, unit sources.SourceUnit, reporter sources.ChunkReporter) error {
	unitID, kind := unit.SourceUnitID()

	switch kind {
	case UnitRepo:
		return s.scanRepo(ctx, unitID, reporter)
	case UnitDir:
		return s.scanDir(ctx, unitID, reporter)
	default:
		return fmt.Errorf("unexpected git unit kind: %q", kind)
	}
}

func (s *Source) UnmarshalSourceUnit(data []byte) (sources.SourceUnit, error) {
	return UnmarshalUnit(data)
}<|MERGE_RESOLUTION|>--- conflicted
+++ resolved
@@ -1274,19 +1274,6 @@
 		return nil, fmt.Errorf("error running git cat-file: %w\n%s", err, stderr.Bytes())
 	}
 
-<<<<<<< HEAD
-	defer func() {
-		if err = cmd.Wait(); err != nil {
-			ctx.Logger().Error(fmt.Errorf(
-				"error waiting for command: command=%s, stderr=%s, commit=%s: %w",
-				cmd.String(), stderr.String(), commitHash.String(), err,
-			), "waiting for command failed")
-		}
-		stdout.Close()
-	}()
-
-=======
->>>>>>> 8f172b23
 	if err := cmd.Start(); err != nil {
 		return nil, fmt.Errorf("error starting git cat-file: %w\n%s", err, stderr.Bytes())
 	}
