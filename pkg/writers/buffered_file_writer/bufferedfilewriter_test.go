--- conflicted
+++ resolved
@@ -596,11 +596,7 @@
 }
 
 func TestBufferWriterCloseForWritingWithFile(t *testing.T) {
-<<<<<<< HEAD
-	bufPool := pool.NewBufferPool(defaultThreshold)
-=======
 	bufPool := pool.NewBufferPool(defaultBufferSize)
->>>>>>> e53f5bd5
 
 	buf := bufPool.Get()
 	writer := &BufferedFileWriter{
